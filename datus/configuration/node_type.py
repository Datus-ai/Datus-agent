from typing import Optional, get_type_hints

from pydantic import BaseModel, create_model

from datus.schemas.compare_node_models import CompareInput
from datus.schemas.doc_search_node_models import DocSearchInput
from datus.schemas.fix_node_models import FixInput
from datus.schemas.generate_metrics_node_models import GenerateMetricsInput
from datus.schemas.generate_semantic_model_node_models import GenerateSemanticModelInput
from datus.schemas.node_models import ExecuteSQLInput, GenerateSQLInput, OutputInput, ReflectionInput
from datus.schemas.parallel_node_models import ParallelInput, SelectionInput
from datus.schemas.reason_sql_node_models import ReasoningInput
from datus.schemas.schema_linking_node_models import SchemaLinkingInput
from datus.schemas.search_metrics_node_models import SearchMetricsInput


class NodeType:
    # Workflow control node types
    TYPE_BEGIN = "start"
    # TYPE_EVALUATE = "evaluate"
    TYPE_HITL = "hitl"
    TYPE_REFLECT = "reflect"
    TYPE_PARALLEL = "parallel"
    TYPE_SELECTION = "selection"

    # Control node types list
    CONTROL_TYPES = [TYPE_BEGIN, TYPE_HITL, TYPE_REFLECT, TYPE_PARALLEL, TYPE_SELECTION]

    # SQL workflow action types
    TYPE_SCHEMA_LINKING = "schema_linking"  # For database schema analysis
    TYPE_GENERATE_SQL = "generate_sql"  # For SQL query generation
    TYPE_EXECUTE_SQL = "execute_sql"  # For SQL query execution
    TYPE_OUTPUT = "output"  # For result presentation
    TYPE_REASONING = "reasoning"  # For result presentation
    TYPE_DOC_SEARCH = "doc_search"  # For document search
    TYPE_FIX = "fix"  # For fixing the SQL query
    TYPE_GENERATE_METRICS = "generate_metrics"  # For generating metrics
    TYPE_GENERATE_SEMANTIC_MODEL = "generate_semantic_model"  # For generating semantic models
    TYPE_SEARCH_METRICS = "search_metrics"  # For search metrics
    TYPE_COMPARE = "compare"  # For comparing SQL with expectations

    ACTION_TYPES = [
        TYPE_SCHEMA_LINKING,
        TYPE_GENERATE_SQL,
        TYPE_EXECUTE_SQL,
        TYPE_OUTPUT,
        TYPE_REASONING,
        TYPE_DOC_SEARCH,
        TYPE_FIX,
        TYPE_GENERATE_METRICS,
        TYPE_GENERATE_SEMANTIC_MODEL,
        TYPE_SEARCH_METRICS,
        TYPE_COMPARE,
    ]

    NODE_TYPE_DESCRIPTIONS = {
        TYPE_BEGIN: "Beginning of the workflow",
        TYPE_SCHEMA_LINKING: "Understand the query and find related schemas",
        TYPE_GENERATE_SQL: "Generate SQL query",
        TYPE_EXECUTE_SQL: "Execute SQL query",
        TYPE_REFLECT: "evaluation and self-reflection",
        TYPE_OUTPUT: "Return the results to the user",
        TYPE_REASONING: "Reasoning analysis",
        TYPE_DOC_SEARCH: "Search related documents",
        TYPE_HITL: "Human in the loop",
        TYPE_FIX: "Fix the SQL query",
        TYPE_GENERATE_METRICS: "Generate metrics",
        TYPE_GENERATE_SEMANTIC_MODEL: "Generate semantic model",
        TYPE_SEARCH_METRICS: "Search metrics",
<<<<<<< HEAD
        TYPE_PARALLEL: "Execute child nodes in parallel",
        TYPE_SELECTION: "Select best result from multiple candidates",
=======
        TYPE_COMPARE: "Compare SQL with expectations",
>>>>>>> 31952420
    }

    @classmethod
    def get_description(cls, node_type: str) -> str:
        return cls.NODE_TYPE_DESCRIPTIONS.get(node_type, f"Unknown node type: {node_type} for workflow")

    @classmethod
    def type_input(cls, node_type: str, input_data: dict, ignore_require_check: bool = False):
        # TODO: use factory pattern to create the input data
        if node_type == NodeType.TYPE_SCHEMA_LINKING:
            input_data_cls = SchemaLinkingInput
        elif node_type == NodeType.TYPE_GENERATE_SQL:
            input_data_cls = GenerateSQLInput
        elif node_type == NodeType.TYPE_EXECUTE_SQL:
            input_data_cls = ExecuteSQLInput
        elif node_type == NodeType.TYPE_REFLECT:
            input_data_cls = ReflectionInput
        elif node_type == NodeType.TYPE_REASONING:
            input_data_cls = ReasoningInput
        elif node_type == NodeType.TYPE_OUTPUT:
            input_data_cls = OutputInput
        elif node_type == NodeType.TYPE_FIX:
            input_data_cls = FixInput
        elif node_type == NodeType.TYPE_DOC_SEARCH:
            input_data_cls = DocSearchInput
        elif node_type == NodeType.TYPE_GENERATE_METRICS:
            input_data_cls = GenerateMetricsInput
        elif node_type == NodeType.TYPE_GENERATE_SEMANTIC_MODEL:
            input_data_cls = GenerateSemanticModelInput
        elif node_type == NodeType.TYPE_SEARCH_METRICS:
            input_data_cls = SearchMetricsInput
<<<<<<< HEAD
        elif node_type == NodeType.TYPE_PARALLEL:
            input_data_cls = ParallelInput
        elif node_type == NodeType.TYPE_SELECTION:
            input_data_cls = SelectionInput
=======
        elif node_type == NodeType.TYPE_COMPARE:
            input_data_cls = CompareInput
>>>>>>> 31952420
        else:
            raise NotImplementedError(f"node_type {node_type} not implemented")

        if ignore_require_check:
            input_data_cls = cls.make_optional_model(input_data_cls)

        return input_data_cls(**input_data)

    # By default, Pydantic v2 validates required fields, but since we are using it as a config,
    # we don't need that strict validation. Therefore, we introduce this to relax the checks.
    def make_optional_model(base_model: type[BaseModel], name_suffix="_Relaxed"):
        # Get field types from class annotations
        type_hints = get_type_hints(base_model)

        fields = {name: (Optional[typ], None) for name, typ in type_hints.items()}

        new_model = create_model(base_model.__name__ + name_suffix, __base__=base_model, **fields)
        return new_model<|MERGE_RESOLUTION|>--- conflicted
+++ resolved
@@ -67,12 +67,9 @@
         TYPE_GENERATE_METRICS: "Generate metrics",
         TYPE_GENERATE_SEMANTIC_MODEL: "Generate semantic model",
         TYPE_SEARCH_METRICS: "Search metrics",
-<<<<<<< HEAD
         TYPE_PARALLEL: "Execute child nodes in parallel",
         TYPE_SELECTION: "Select best result from multiple candidates",
-=======
         TYPE_COMPARE: "Compare SQL with expectations",
->>>>>>> 31952420
     }
 
     @classmethod
@@ -104,15 +101,12 @@
             input_data_cls = GenerateSemanticModelInput
         elif node_type == NodeType.TYPE_SEARCH_METRICS:
             input_data_cls = SearchMetricsInput
-<<<<<<< HEAD
         elif node_type == NodeType.TYPE_PARALLEL:
             input_data_cls = ParallelInput
         elif node_type == NodeType.TYPE_SELECTION:
             input_data_cls = SelectionInput
-=======
         elif node_type == NodeType.TYPE_COMPARE:
             input_data_cls = CompareInput
->>>>>>> 31952420
         else:
             raise NotImplementedError(f"node_type {node_type} not implemented")
 
