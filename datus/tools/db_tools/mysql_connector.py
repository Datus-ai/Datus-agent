--- conflicted
+++ resolved
@@ -3,12 +3,9 @@
 # See http://www.apache.org/licenses/LICENSE-2.0 for details.
 
 from abc import abstractmethod
-<<<<<<< HEAD
 from typing import Any, Dict, List, Optional, Set
-=======
 from dataclasses import dataclass, field
 from typing import Any, Dict, List, Optional, Set, override
->>>>>>> f7bfde3f
 from urllib.parse import quote_plus
 
 from datus.schemas.base import TABLE_TYPE
