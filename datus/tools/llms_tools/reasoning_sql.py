import asyncio
from typing import Any, AsyncGenerator, Dict, Optional

from langsmith import traceable

from datus.configuration.agent_config import DbConfig
from datus.models.base import LLMBaseModel
from datus.prompts.prompt_manager import prompt_manager
from datus.prompts.reasoning_sql_with_mcp import get_reasoning_prompt
from datus.schemas.action_history import ActionHistory, ActionHistoryManager
from datus.schemas.reason_sql_node_models import ReasoningInput, ReasoningResult
from datus.tools.llms_tools.mcp_stream_utils import base_mcp_stream
from datus.tools.mcp_server import MCPServer
from datus.utils.constants import DBType
from datus.utils.exceptions import DatusException, ErrorCode
from datus.utils.json_utils import llm_result2json, llm_result2sql
from datus.utils.loggings import get_logger

logger = get_logger(__name__)


@traceable
async def reasoning_sql_with_mcp_stream(
    model: LLMBaseModel,
    input_data: ReasoningInput,
    db_config: DbConfig,
    tool_config: Dict[str, Any],
    action_history_manager: Optional[ActionHistoryManager] = None,
) -> AsyncGenerator[ActionHistory, None]:
    """Generate SQL reasoning with streaming support and action history tracking."""
    if not isinstance(input_data, ReasoningInput):
        logger.error(f"Input type error: expected ReasoningInput, got {type(input_data)}")
        raise ValueError(f"Input must be a ReasoningInput instance, got {type(input_data)}")

    def generate_reasoning_prompt(input_data, db_config):
        return get_reasoning_prompt(
            database_type=input_data.get("database_type", "sqlite"),
            table_schemas=input_data.table_schemas,
            data_details=input_data.data_details,
            metrics=input_data.metrics,
            question=input_data.sql_task.task,
            context=[sql_context.to_str(input_data.max_sql_return_length) for sql_context in input_data.contexts],
            prompt_version=input_data.prompt_version,
            max_table_schemas_length=input_data.max_table_schemas_length,
            max_data_details_length=input_data.max_data_details_length,
            max_context_length=input_data.max_context_length,
            max_value_length=input_data.max_value_length,
            max_text_mark_length=input_data.max_text_mark_length,
            knowledge_content=input_data.external_knowledge,
        )

    # Setup MCP servers
    db_mcp_server = MCPServer.get_db_mcp_server(db_config)
    mcp_servers = {input_data.sql_task.database_name: db_mcp_server}

    # If no action history manager provided, create one to track the final result
    if action_history_manager is None:
        action_history_manager = ActionHistoryManager()

    async for action in base_mcp_stream(
        model=model,
        input_data=input_data,
        db_config=db_config,
        tool_config=tool_config,
        mcp_servers=mcp_servers,
        prompt_generator=generate_reasoning_prompt,
        instruction_template="reasoning_system",
        action_history_manager=action_history_manager,
    ):
        yield action

    # After streaming completes, extract final result and add to SQLContext
    try:
        # Find the final message/result from action history
        final_message_action = None
        sql_contexts = []

        # Look for actions that contain SQL execution results
        for action in action_history_manager.actions:
            if action.action_type == "read_query" and action.status.value == "success":
                # This is a SQL execution result, create SQLContext from it
                from datus.schemas.node_models import SQLContext

                sql_input = action.input or {}
                sql_output = action.output or {}

                sql_context = SQLContext(
                    sql_query=sql_input.get("sql", ""),
                    explanation="",
                    sql_return=sql_output.get("result", ""),
                    sql_error=sql_output.get("error", ""),
                    row_count=0,
                )
                sql_contexts.append(sql_context)

            elif action.action_type == "message" and action.role.value == "assistant":
                # This could be the final reasoning result
                final_message_action = action

        # Extract the final SQL from the final message if available
        if final_message_action and final_message_action.output:
            raw_output = final_message_action.output.get("raw_output", "")
            if raw_output:
                try:
                    # Parse the final result to extract SQL
                    content_dict = llm_result2json(raw_output)
                    sql_query = content_dict.get("sql", "")

                    if sql_query:
                        # Create SQLContext with the final result SQL
                        from datus.schemas.node_models import SQLContext

                        final_sql_context = SQLContext(
                            sql_query=sql_query,
                            explanation=content_dict.get("explanation", ""),
                            sql_return="",  # Will be filled by execution
                            sql_error="",
                            row_count=0,
                        )
                        sql_contexts.append(final_sql_context)
                        logger.info(f"Added final result SQL to SQLContext: {sql_query[:100]}...")

                except Exception as e:
                    logger.debug(f"Could not parse final message as JSON: {e}")

        # Store sql_contexts in action history manager for later retrieval
        if not hasattr(action_history_manager, "sql_contexts"):
            action_history_manager.sql_contexts = []
        action_history_manager.sql_contexts.extend(sql_contexts)

    except Exception as e:
        logger.warning(f"Failed to extract final result SQL for SQLContext: {e}")
        # Don't fail the entire process, just log the warning


@traceable
def reasoning_sql_with_mcp(
    model: LLMBaseModel, input_data: ReasoningInput, db_config: DbConfig, tool_config: Dict[str, Any]
) -> ReasoningResult:
    """Generate SQL via MCP, execute it, and return the execution result."""
    if not isinstance(input_data, ReasoningInput):
        logger.error(f"Input type error: expected ReasoningInput, got {type(input_data)}")
        raise ValueError(f"Input must be a ReasoningInput instance, got {type(input_data)}")

    # logger.info(f"@@@@db_config: {db_config}, input_data: {input_data.sql_task.database_name}")
<<<<<<< HEAD
    # Create a dedicated MCP server instance for this call to avoid races with parallel subworkflows
    if db_config.type == DBType.SQLITE:
        # Resolve db path like MCPServer.get_db_mcp_server does
        from pathlib import Path

        db_path = "./sqlite_mcp_server.db"
        if db_config and db_config.uri:
            if db_config.uri.startswith("sqlite///") or db_config.uri.startswith("sqlite:///"):
                db_path = db_config.uri.replace("sqlite:///", "")
            else:
                db_path = db_config.uri
            db_path = str(Path(db_path).expanduser())
        mcp_server = MCPServer.create_sqlite_mcp_server(db_path=db_path)
    else:
        mcp_server = MCPServer.get_db_mcp_server(db_config, input_data.sql_task.database_name)
=======
    mcp_server = MCPServer.get_db_mcp_server(db_config)
>>>>>>> 55f3aeb1

    instruction = prompt_manager.get_raw_template("reasoning_system", input_data.prompt_version)
    # update to python 3.12 to enable structured output
    # output_type = tool_config.get(
    # "output_type", {"sql": str, "tables": list, "explanation": str})
    # tool_list =
    max_turns = tool_config.get("max_turns", 10)

    prompt = get_reasoning_prompt(
        database_type=input_data.get("database_type", DBType.SQLITE),
        table_schemas=input_data.table_schemas,
        data_details=input_data.data_details,
        metrics=input_data.metrics,
        question=input_data.sql_task.task,
        context=[sql_context.to_str(input_data.max_sql_return_length) for sql_context in input_data.contexts],
        prompt_version=input_data.prompt_version,
        max_table_schemas_length=input_data.max_table_schemas_length,
        max_data_details_length=input_data.max_data_details_length,
        max_context_length=input_data.max_context_length,
        max_value_length=input_data.max_value_length,
        max_text_mark_length=input_data.max_text_mark_length,
        knowledge_content=input_data.external_knowledge,
    )
    try:
        exec_result = asyncio.run(
            model.generate_with_mcp(
                prompt=prompt,
                mcp_servers={input_data.sql_task.database_name: mcp_server},
                instruction=instruction,
                # if model is OpenAI, json_schema output is supported, use ReasoningSQLResponse
                output_type=str,
                max_turns=max_turns,
            )
        )

<<<<<<< HEAD
        try:
            logger.debug(f"exec_result: {exec_result['content']}")
            content_dict = llm_result2json(exec_result["content"])
            logger.info(f"Successfully parsed JSON content: {content_dict}")
        except json.JSONDecodeError as e:
            logger.error(f"Failed to parse exec_result.content: {e}, exec_result_strip: {exec_result['content']}")
            content_dict = {}
        # content_dict = exec_result
        # Extract required pieces from the parsed dict
        reasoning_result = ReasoningResult(
            success=True,
            sql_query=content_dict.get("sql", ""),
            sql_return="",  # Remove the result from the return to avoid large data return
            sql_contexts=exec_result["sql_contexts"],
        )
        logger.info(
            f"Created ReasoningResult: success={reasoning_result.success}, sql_query={reasoning_result.sql_query}"
        )
        return reasoning_result
    except Exception as e:
        # TODO : deal with excced the max round
        error_msg = str(e)
        logger.error(f"Reasoning SQL with MCP failed: {e}")
=======
        logger.info(f"exec_result: {exec_result['content']}")

        # Try JSON parsing first
        content_dict = llm_result2json(exec_result["content"])
        if content_dict:
            # Successfully parsed JSON with meaningful SQL content
            return ReasoningResult(
                success=True,
                sql_query=content_dict.get("sql", ""),
                sql_return="",
                sql_contexts=exec_result["sql_contexts"],
            )
>>>>>>> 55f3aeb1

        # JSON parsing failed, try SQL extraction.
        # Some LLM can't follow the instruction well, try some failback
        extracted_sql = llm_result2sql(exec_result["content"])
        if extracted_sql:
            # Successfully extracted SQL from code blocks
            logger.info(f"Extract json format failed, but find a sql {extracted_sql} from resonpse")
            return ReasoningResult(
                success=True,
                sql_query=extracted_sql,
                sql_return="",
                sql_contexts=exec_result["sql_contexts"],
            )

<<<<<<< HEAD
        # Return failed result for other errors
        return ReasoningResult(success=False, error=str(e), sql_query="")
=======
        # Both JSON and SQL extraction failed, raise exception
        response_content = exec_result["content"]
        response_preview = response_content[:20] if response_content else ""
        response_length = len(response_content) if response_content else 0
        logger.error(f"Extract json format/sql failed. len:{response_length}, resp:{response_preview}... ")
        raise DatusException(
            ErrorCode.MODEL_ILLEGAL_FORMAT_RESPONSE,
            message_args={"response_preview": response_preview, "response_length": response_length},
        )
    except DatusException:
        raise
    except Exception as e:
        logger.error(f"Reasoning SQL failed: {e}")
        raise DatusException(
            ErrorCode.NODE_EXECUTION_FAILED,
            message=f"Reasoning SQL failed: {e}",
        )
>>>>>>> 55f3aeb1
<|MERGE_RESOLUTION|>--- conflicted
+++ resolved
@@ -143,7 +143,6 @@
         raise ValueError(f"Input must be a ReasoningInput instance, got {type(input_data)}")
 
     # logger.info(f"@@@@db_config: {db_config}, input_data: {input_data.sql_task.database_name}")
-<<<<<<< HEAD
     # Create a dedicated MCP server instance for this call to avoid races with parallel subworkflows
     if db_config.type == DBType.SQLITE:
         # Resolve db path like MCPServer.get_db_mcp_server does
@@ -158,10 +157,7 @@
             db_path = str(Path(db_path).expanduser())
         mcp_server = MCPServer.create_sqlite_mcp_server(db_path=db_path)
     else:
-        mcp_server = MCPServer.get_db_mcp_server(db_config, input_data.sql_task.database_name)
-=======
-    mcp_server = MCPServer.get_db_mcp_server(db_config)
->>>>>>> 55f3aeb1
+        mcp_server = MCPServer.get_db_mcp_server(db_config)
 
     instruction = prompt_manager.get_raw_template("reasoning_system", input_data.prompt_version)
     # update to python 3.12 to enable structured output
@@ -197,51 +193,30 @@
             )
         )
 
-<<<<<<< HEAD
-        try:
-            logger.debug(f"exec_result: {exec_result['content']}")
-            content_dict = llm_result2json(exec_result["content"])
-            logger.info(f"Successfully parsed JSON content: {content_dict}")
-        except json.JSONDecodeError as e:
-            logger.error(f"Failed to parse exec_result.content: {e}, exec_result_strip: {exec_result['content']}")
-            content_dict = {}
-        # content_dict = exec_result
-        # Extract required pieces from the parsed dict
-        reasoning_result = ReasoningResult(
-            success=True,
-            sql_query=content_dict.get("sql", ""),
-            sql_return="",  # Remove the result from the return to avoid large data return
-            sql_contexts=exec_result["sql_contexts"],
-        )
-        logger.info(
-            f"Created ReasoningResult: success={reasoning_result.success}, sql_query={reasoning_result.sql_query}"
-        )
-        return reasoning_result
-    except Exception as e:
-        # TODO : deal with excced the max round
-        error_msg = str(e)
-        logger.error(f"Reasoning SQL with MCP failed: {e}")
-=======
-        logger.info(f"exec_result: {exec_result['content']}")
+        logger.debug(f"exec_result: {exec_result['content']}")
 
         # Try JSON parsing first
         content_dict = llm_result2json(exec_result["content"])
         if content_dict:
             # Successfully parsed JSON with meaningful SQL content
-            return ReasoningResult(
+            logger.info(f"Successfully parsed JSON content: {content_dict}")
+            reasoning_result = ReasoningResult(
                 success=True,
                 sql_query=content_dict.get("sql", ""),
-                sql_return="",
+                sql_return="",  # Remove the result from the return to avoid large data return
                 sql_contexts=exec_result["sql_contexts"],
             )
->>>>>>> 55f3aeb1
+            logger.info(
+                f"Created ReasoningResult: success={reasoning_result.success}, sql_query={reasoning_result.sql_query}"
+            )
+            return reasoning_result
 
         # JSON parsing failed, try SQL extraction.
         # Some LLM can't follow the instruction well, try some failback
         extracted_sql = llm_result2sql(exec_result["content"])
         if extracted_sql:
             # Successfully extracted SQL from code blocks
-            logger.info(f"Extract json format failed, but find a sql {extracted_sql} from resonpse")
+            logger.info(f"Extract json format failed, but find a sql {extracted_sql} from response")
             return ReasoningResult(
                 success=True,
                 sql_query=extracted_sql,
@@ -249,10 +224,6 @@
                 sql_contexts=exec_result["sql_contexts"],
             )
 
-<<<<<<< HEAD
-        # Return failed result for other errors
-        return ReasoningResult(success=False, error=str(e), sql_query="")
-=======
         # Both JSON and SQL extraction failed, raise exception
         response_content = exec_result["content"]
         response_preview = response_content[:20] if response_content else ""
@@ -262,12 +233,22 @@
             ErrorCode.MODEL_ILLEGAL_FORMAT_RESPONSE,
             message_args={"response_preview": response_preview, "response_length": response_length},
         )
+
     except DatusException:
         raise
     except Exception as e:
+        # TODO : deal with exceed the max round
+        error_msg = str(e)
+        logger.error(f"Reasoning SQL with MCP failed: {e}")
+
+        # Re-raise permission/tool-calling errors so fallback can handle them
+        if any(indicator in error_msg.lower() for indicator in ["403", "forbidden", "not allowed", "permission"]):
+            logger.info("Re-raising permission error for fallback handling")
+            raise
+
+        # Return failed result for other errors
         logger.error(f"Reasoning SQL failed: {e}")
         raise DatusException(
             ErrorCode.NODE_EXECUTION_FAILED,
             message=f"Reasoning SQL failed: {e}",
-        )
->>>>>>> 55f3aeb1
+        )