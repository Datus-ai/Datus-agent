import os
from abc import ABC, abstractmethod
from typing import Any, ClassVar, Dict

from agents.mcp import MCPServerStdio

from datus.configuration.agent_config import AgentConfig, ModelConfig
from datus.utils.constants import LLMProvider

os.environ["TOKENIZERS_PARALLELISM"] = "false"


class LLMBaseModel(ABC):  # Changed from BaseModel to LLMBaseModel
    """
    Abstract base class for all language model implementations.
    Provides a common interface for different LLM providers.
    """

    MODEL_TYPE_MAP: ClassVar[Dict[str, str]] = {
<<<<<<< HEAD
        "deepseek": "DeepSeekModel",
        "qwen": "QwenModel",
        "openai": "OpenAIModel",
        "claude": "ClaudeModel",
        "gemini": "GeminiModel",
=======
        LLMProvider.DEEPSEEK: "DeepSeekModel",
        LLMProvider.QWEN: "QwenModel",
        LLMProvider.OPENAI: "OpenAIModel",
        LLMProvider.CLAUDE: "ClaudeModel",
>>>>>>> 5bbdd1c7
    }

    def __init__(self, model_config: ModelConfig):
        """Initialize model with configuration and parameters"""
        self.model_config = model_config  # Model configuration

    @classmethod
    def create_model(cls, agent_config: AgentConfig, model_name: str = None, **kwargs) -> "LLMBaseModel":
        if not model_name or model_name == "default":
            target_config = agent_config.active_model()
        elif model_name in agent_config.models:
            target_config = agent_config.model_config(model_name)
        else:
            raise KeyError(f"Model {model_name} not found in agent_config")

        model_type = target_config.type

        if (model_class_name := cls.MODEL_TYPE_MAP.get(model_type)) is None:
            raise KeyError(f"Unsupported model type: {model_type}")

        module = __import__(f"datus.models.{model_type}_model", fromlist=[model_class_name])
        model_class = getattr(module, model_class_name)

        return model_class(model_config=target_config)

    @abstractmethod
    def generate(self, prompt: Any, **kwargs) -> str:
        """
        Generate a response from the language model.

        Args:
            prompt: The input prompt to send to the model
            **kwargs: Additional generation parameters

        Returns:
            The generated text response
        """

    @abstractmethod
    def generate_with_json_output(self, prompt: Any, **kwargs) -> Dict:
        """
        Generate a response and ensure it conforms to the provided JSON schema.

        Args:
            prompt: The input prompt to send to the model
            **kwargs: Additional generation parameters

        Returns:
            A dictionary representing the JSON response
        """

    def to_dict(self) -> Dict[str, str]:
        return {"model_name": self.model_config.model}

    @abstractmethod
    def set_context(self, workflow=None, current_node=None):
        """Set workflow and node context for potential trace saving.

        Args:
            workflow: Current workflow instance
            current_node: Current node instance

        Note:
            This is a default implementation. Subclasses can override this
            method to implement specific tracing functionality.
        """

    @abstractmethod
    def token_count(self, prompt: str) -> int:
        pass

    async def generate_with_mcp(
        self,
        prompt: str,
        mcp_servers: Dict[str, MCPServerStdio],
        instruction: str,
        output_type: type[Any],
        max_turns: int = 10,
        **kwargs,
    ) -> Dict:
        """Generate a response using multiple MCP (Machine Conversation Protocol) servers.

        Args:
            prompt: The input prompt to send to the model
            mcp_servers: Dictionary of MCP servers to use for execution
            instruction: The instruction for the agent
            output_type: The type of output expected from the agent
            max_turns: Maximum number of conversation turns
            **kwargs: Additional parameters for the agent

        Returns:
            The result from the MCP agent execution with content and sql_contexts
        """
        return {}<|MERGE_RESOLUTION|>--- conflicted
+++ resolved
@@ -17,18 +17,11 @@
     """
 
     MODEL_TYPE_MAP: ClassVar[Dict[str, str]] = {
-<<<<<<< HEAD
-        "deepseek": "DeepSeekModel",
-        "qwen": "QwenModel",
-        "openai": "OpenAIModel",
-        "claude": "ClaudeModel",
-        "gemini": "GeminiModel",
-=======
         LLMProvider.DEEPSEEK: "DeepSeekModel",
         LLMProvider.QWEN: "QwenModel",
         LLMProvider.OPENAI: "OpenAIModel",
         LLMProvider.CLAUDE: "ClaudeModel",
->>>>>>> 5bbdd1c7
+        LLMProvider.GEMINI: "GeminiModel",
     }
 
     def __init__(self, model_config: ModelConfig):
