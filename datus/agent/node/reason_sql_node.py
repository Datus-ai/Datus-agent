--- conflicted
+++ resolved
@@ -187,19 +187,13 @@
         """
         try:
             tool = LLMTool(self.model)
-<<<<<<< HEAD
             # TODO: pass the mcp_server to tools, don't repeat init the mcp server
-            result = tool.reasoning_sql(
-                self.input, self.agent_config.current_db_config(db_name=self.input.sql_task.database_name)
-            )
+            db_config = self.agent_config.current_db_config(self.input.sql_task.database_name)
+            result = tool.reasoning_sql(self.input, db_config)
             logger.debug(
                 f"_reason_sql got result from tool: type={type(result)}, success={getattr(result, 'success', 'N/A')}"
             )
             return result
-=======
-            db_config = self.agent_config.current_db_config(self.input.sql_task.database_name)
-            return tool.reasoning_sql(self.input, db_config)
->>>>>>> 55f3aeb1
         except Exception as e:
             logger.error(f"SQL reasoning execution error: {str(e)}")
             fallback_result = ReasoningResult(success=False, error=str(e), sql_query="")
