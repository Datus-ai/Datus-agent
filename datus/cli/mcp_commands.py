"""
MCP-related commands for the Datus CLI.
This module provides commands to list and manage MCP configurations.
"""

import json
from typing import TYPE_CHECKING, Any, Dict, List

from rich.table import Table

from datus.cli.screen.mcp_screen import MCPServerApp
from datus.tools.mcp_tools import MCPTool, parse_command_string
from datus.utils.loggings import get_logger

if TYPE_CHECKING:
    from datus.cli.repl import DatusCLI

logger = get_logger(__name__)


class MCPCommands:
    """Handles all MCP-related commands."""

    def __init__(self, cli_instance: "DatusCLI"):
        """Initialize with reference to the CLI instance for shared resources."""
        self.cli = cli_instance
        self.console = cli_instance.console
        self.mcp_tool = MCPTool()

    def cmd_mcp(self, args: str):
        if args == "list":
            self.cmd_mcp_list()
        elif args.startswith("add"):
            self.cmd_mcp_add(args[3:].strip())
        elif args.startswith("remove"):
            self.cmd_mcp_remove(args[6:].strip())
        elif args.startswith("check"):
            self.cmd_mcp_check(args[5:].strip())
        elif args.startswith("call"):
            self.cmd_call_tool(args[4:].strip())
        else:
            self.console.print("[red]Invalid MCP command[/red]")

    def cmd_mcp_list(self):
        mcp_servers = self.mcp_tool.list_servers()
        if not mcp_servers.success:
            self.console.print(f"[bold red]Error listing MCP servers:[/] {mcp_servers.message}")
            return
        if not mcp_servers.result:
            self.console.print("[bold yellow]No MCP servers found[/]")
            return
        servers = mcp_servers.result["servers"]
        try:
            screen = MCPServerApp(servers, self.mcp_tool)
            screen.run()
        except Exception as e:
<<<<<<< HEAD
            self.console.print(f"[yellow]Interactive mode error: {e}[/yellow]")
            self.console.print("[dim]Falling back to table display mode...[/dim]")
=======
            self.console.print(f"[yellow]Interactive mode error: {str(e)}[/yellow]")
>>>>>>> 60f1e6f0
            self._display_servers_table(servers)

    def _display_servers_table(self, servers: List[Dict[str, Any]]):
        """Display servers in a formatted table."""
        table = Table(title="MCP Servers")
        table.add_column("Name", style="cyan")
        table.add_column("Status", style="cyan")
        table.add_column("Type", style="magenta")
        table.add_column("Command", style="green")
        table.add_column("Args", style="yellow")

        for server in servers:
            name = server.get("name", "unknown")
            server_type = server.get("type", "unknown")
            status = "[green]Available[/green]" if server_type == "builtin" else "[yellow]User[/yellow]"

            table.add_row(
                name,
                status,
                server_type,
                server.get("command", ""),
                " ".join(server.get("args", [])),
            )

        self.console.print(table)

    def cmd_mcp_add(self, args: str):
        """Add a new MCP configuration."""
        try:
            transport_type, server_name, config_params = parse_command_string(args)
            # Call the add_server method
            result = self.mcp_tool.add_server(name=server_name, server_type=transport_type, **config_params)

            if result.success:
                self.console.print(f"[bold green]Successfully added MCP server: {server_name}[/]")
                self.console.print(f"Type: {transport_type}")
            else:
                self.console.print(f"[bold red]Error adding MCP server: {result.message}[/]")

        except Exception as e:
            logger.error(f"Error in cmd_mcp_add: {e}")
            self.console.print(f"[red]Error: {str(e)}[/red]")

    def cmd_mcp_remove(self, args: str):
        """Remove an MCP configuration."""
        server_name = args.strip()
        if not server_name:
            self.console.print("[red]Please specify the name of the MCP server to remove[/red]")
            return
        remove_result = self.mcp_tool.remove_server(server_name)
        if remove_result.success:
            self.console.print(f"[bold green]Successfully removed MCP server: {server_name}[/]")
        else:
            self.console.print(f"[bold red]Error removing MCP server: {remove_result.message}[/]")

    def cmd_mcp_check(self, args: str):
        server_name = args.strip()
        if not server_name:
            self.console.print("[red]Please specify the name of the MCP server to check[/red]")
            return

        result = self.mcp_tool.check_connectivity(server_name)

        if result.success:
            connectivity = result.result.get("connectivity", False)
            details = result.result.get("details", {})

            if connectivity:
                self.console.print(f"[green]✓ Server '{server_name}' is reachable[/green]")
                self.console.print(f"  Type: {details.get('type', 'unknown')}")
                if "tools_count" in details:
                    self.console.print(f"  Available tools: {details['tools_count']}")
            else:
                self.console.print(f"[red]✗ Server '{server_name}' is not reachable[/red]")
                if "error" in details:
                    self.console.print(f"  Error: {details['error']}")
        else:
            self.console.print(f"[red]✗ Error: {result.message}[/red]")

    def cmd_call_tool(self, args: str):
        """Call a tool on a MCP server."""
        params = args.strip().split()
        server_tool = params[0].split(".")
        if len(server_tool) != 2:
            self.console.print("[bold red]Invalid server.tool format[/]")
            return
        server_name, tool_name = server_tool
        tool_params = None
        if len(params) >= 2:
            arguments = " ".join(params[1:])
            if arguments:
                try:
                    tool_params = json.loads(arguments)
                except Exception as e:
                    self.console.print(
                        f"[bold red]The parameters for calling the tool should be in json format: {e}[/]"
                    )
                    return
        # parse arguments to dict
        result = self.mcp_tool.call_tool(server_name, tool_name, tool_params)
        if not result.success:
            self.console.print(f"[bold red]Error calling tool: {result.message}[/]")
            return
        if not (result := result.result["result"]):
            self.console.print("[bold yellow]No result returned[/]")
            return
        if isinstance(result, str):
            try:
                result = json.loads(result)
            except Exception:
                self.console.print(result)
                return
        elif not isinstance(result, dict):
            self.console.print(result)
            return
        if result.get("isError") or False:
            self.console.print("[bold red]Call Tool Error:[/]", result["content"])
            return

        self.console.print(result)<|MERGE_RESOLUTION|>--- conflicted
+++ resolved
@@ -54,12 +54,8 @@
             screen = MCPServerApp(servers, self.mcp_tool)
             screen.run()
         except Exception as e:
-<<<<<<< HEAD
-            self.console.print(f"[yellow]Interactive mode error: {e}[/yellow]")
+            self.console.print(f"[yellow]Interactive mode error: {str(e)}[/yellow]")
             self.console.print("[dim]Falling back to table display mode...[/dim]")
-=======
-            self.console.print(f"[yellow]Interactive mode error: {str(e)}[/yellow]")
->>>>>>> 60f1e6f0
             self._display_servers_table(servers)
 
     def _display_servers_table(self, servers: List[Dict[str, Any]]):
