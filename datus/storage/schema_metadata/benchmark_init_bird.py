--- conflicted
+++ resolved
@@ -118,41 +118,6 @@
     databases_path = f"{bird_path}/dev_databases"
     all_schema_tables, all_value_tables = exists_table_value(rag, build_mode=build_mode)
 
-<<<<<<< HEAD
-    # -------------------------------------------------------------
-    # 多线程版本
-    # with ThreadPoolExecutor(max_workers=pool_size) as executor:
-    #     futures = [
-    #         executor.submit(
-    #             init_dev_schema_by_db,
-    #             rag,
-    #             db_manager,
-    #             namespace,
-    #             database_name,
-    #             db_table_keys,
-    #             databases_path,
-    #             set(all_schema_tables.keys()),
-    #             all_value_tables,
-    #         )
-    #         for database_name in os.listdir(databases_path)
-    #     ]
-    #     for future in as_completed(futures):
-    #         future.result()
-
-    # 单线程版本
-    for database_name in os.listdir(databases_path):
-        init_dev_schema_by_db(
-            rag,
-            db_manager,
-            namespace,
-            database_name,
-            db_table_keys,
-            databases_path,
-            set(all_schema_tables.keys()),
-            all_value_tables,
-        )
-    # -------------------------------------------------------------
-=======
     with ThreadPoolExecutor(max_workers=pool_size) as executor:
         all_databases = os.listdir(databases_path)
         # Filter by database_names if provided
@@ -175,7 +140,7 @@
         ]
         for future in as_completed(futures):
             future.result()
->>>>>>> 373beb06
+
     rag.after_init()
 
 
