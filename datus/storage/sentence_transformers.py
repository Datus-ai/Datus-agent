#  Copyright (c) 2023. LanceDB Developers
#
#  Licensed under the Apache License, Version 2.0 (the "License");
#  you may not use this file except in compliance with the License.
#  You may obtain a copy of the License at
#      http://www.apache.org/licenses/LICENSE-2.0
#
#  Unless required by applicable law or agreed to in writing, software
#  distributed under the License is distributed on an "AS IS" BASIS,
#  WITHOUT WARRANTIES OR CONDITIONS OF ANY KIND, either express or implied.
#  See the License for the specific language governing permissions and
#  limitations under the License.
from typing import List, Union

import numpy as np
from huggingface_hub import snapshot_download
from huggingface_hub.errors import LocalEntryNotFoundError
from lancedb.embeddings.base import TextEmbeddingFunction
from lancedb.embeddings.registry import register
from lancedb.embeddings.utils import weak_lru

from datus.utils.loggings import get_logger

logger = get_logger(__name__)


@register("sentence-transformers")
class SentenceTransformerEmbeddings(TextEmbeddingFunction):
    """
    An embedding function that uses the sentence-transformers library

    https://huggingface.co/sentence-transformers

    Parameters
    ----------
    name: str, default "all-MiniLM-L6-v2"
        The name of the model to use.
    device: str, default "cpu"
        The device to use for the model
    normalize: bool, default True
        Whether to normalize the embeddings
    trust_remote_code: bool, default True
        Whether to trust the remote code
    """

    name: str = "all-MiniLM-L6-v2"
    device: str = "cpu"
    normalize: bool = True
    trust_remote_code: bool = True

    def __init__(self, **kwargs):
        super().__init__(**kwargs)
        self._ndims = None

    @property
    def embedding_model(self):
        """
        Get the sentence-transformers embedding model specified by the
        name, device, and trust_remote_code. This is cached so that the
        model is only loaded once per process.
        """
        return self.get_embedding_model()

    def ndims(self):
        if self._ndims is None:
            self._ndims = len(self.generate_embeddings("foo")[0])
        return self._ndims

    def generate_embeddings(self, texts: Union[List[str], np.ndarray]) -> List[np.array]:
        """
        Get the embeddings for the given texts

        Parameters
        ----------
        texts: list[str] or np.ndarray (of str)
            The texts to embed
        """
        return self.embedding_model.encode(
            list(texts),
            convert_to_numpy=True,
            normalize_embeddings=self.normalize,
<<<<<<< HEAD
            show_progress_bar=False,  # Suppress progress bar output
=======
            show_progress_bar=False,
>>>>>>> 9ed91e53
        ).tolist()

    @weak_lru(maxsize=1)
    def get_embedding_model(self):
        """
        Get the sentence-transformers embedding model specified by the
        name, device, and trust_remote_code. This is cached so that the
        model is only loaded once per process.

        TODO: use lru_cache instead with a reasonable/configurable maxsize
        """
        check_snapshot(self.name)
        from sentence_transformers import SentenceTransformer

        return SentenceTransformer(
            self.name, device=self.device, trust_remote_code=self.trust_remote_code, local_files_only=True
        )


def check_snapshot(model_name: str):
    # If model_name already contains a namespace (has '/'), use it as-is
    # Otherwise, prepend 'sentence-transformers/' for backward compatibility
    if "/" in model_name:
        repo_id = model_name
    else:
        repo_id = f"sentence-transformers/{model_name}"

    try:
        snapshot_download(repo_id, local_files_only=True)
    except LocalEntryNotFoundError:
        # download
        logger.info(f"Download {repo_id} from huggingface_hub")
        snapshot_download(repo_id)<|MERGE_RESOLUTION|>--- conflicted
+++ resolved
@@ -79,11 +79,7 @@
             list(texts),
             convert_to_numpy=True,
             normalize_embeddings=self.normalize,
-<<<<<<< HEAD
-            show_progress_bar=False,  # Suppress progress bar output
-=======
             show_progress_bar=False,
->>>>>>> 9ed91e53
         ).tolist()
 
     @weak_lru(maxsize=1)
